--- conflicted
+++ resolved
@@ -13,12 +13,6 @@
     Searcher,
 };
 use crate::state::AppState;
-<<<<<<< HEAD
-
-use entities::models::{crawl_queue, indexed_document};
-use shared::config::Lens;
-=======
->>>>>>> b79aa774
 
 #[derive(Debug, Clone)]
 pub struct CrawlTask {
